--- conflicted
+++ resolved
@@ -70,7 +70,6 @@
 	return result, nil
 }
 
-<<<<<<< HEAD
 func FilterNamedaysByMonth(namedays map[string][]string, month string) []string {
 	var result []string
 	for date, names := range namedays {
@@ -99,8 +98,6 @@
 	return time.Now().Format("01")
 }
 
-=======
->>>>>>> 1b4a8581
 type namedayStore interface {
 	Add(name string, nameday Nameday) error
 	Get(name string) (Nameday, error)
@@ -112,7 +109,6 @@
 type Nameday struct {
 	Name string `json:"name"`
 	Date string `json:"date"`
-<<<<<<< HEAD
 }
 
 type NamedayHandler struct {
@@ -142,23 +138,6 @@
 	return nameday, nil
 }
 
-func (m *MemStore) List() (map[string]Nameday, error) {
-	return m.data, nil
-}
-
-func (m *MemStore) Update(name string, nameday Nameday) error {
-	m.data[name] = nameday
-	return nil
-}
-
-func (m *MemStore) Remove(name string) error {
-	delete(m.data, name)
-	return nil
-}
-
-=======
-}
-
 type NamedayHandler struct {
 	store namedayStore
 }
@@ -200,7 +179,6 @@
 	return nil
 }
 
->>>>>>> 1b4a8581
 func NewNamedayHandler(s namedayStore) *NamedayHandler {
 	return &NamedayHandler{store: s}
 }
@@ -316,4 +294,22 @@
 func NotFoundHandler(w http.ResponseWriter, r *http.Request) {
 	w.WriteHeader(http.StatusNotFound)
 	w.Write([]byte("404 Not Found"))
+}
+
+func RenderHTMLList(items []string) string {
+	var sb strings.Builder
+	sb.WriteString("<!DOCTYPE html>\n<html lang=\"en\">\n<head>\n")
+	sb.WriteString("  <meta charset=\"UTF-8\">\n  <meta name=\"viewport\" content=\"width=device-width, initial-scale=1.0\">\n")
+	sb.WriteString("  <title>Generated List</title>\n</head>\n<body>\n  <ul>\n")
+
+	for _, item := range items {
+		sb.WriteString(fmt.Sprintf("    <li>%s</li>\n", item))
+	}
+
+	sb.WriteString("  </ul>\n</body>\n</html>")
+	return sb.String()
+}
+
+func GetCurrentMonthDate() string {
+	return time.Now().Format("01-02")
 }